--- conflicted
+++ resolved
@@ -1,11 +1,7 @@
 {
 	"name": "steam-user",
-<<<<<<< HEAD
-	"version": "3.26.0",
+	"version": "3.27.0",
 	"private": true,
-=======
-	"version": "3.27.0",
->>>>>>> 74b249e0
 	"description": "Steam client for Individual and AnonUser Steam account types",
 	"keywords": [
 		"steam",
