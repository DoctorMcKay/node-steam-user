--- conflicted
+++ resolved
@@ -34,11 +34,7 @@
 		"protobufjs": "^7.2.4",
 		"socks-proxy-agent": "^7.0.0",
 		"steam-appticket": "^1.0.1",
-<<<<<<< HEAD
 		"steam-session": "^1.3.4",
-=======
-		"steam-session": "^1.3.3",
->>>>>>> 811c73e0
 		"steam-totp": "^2.0.1",
 		"steamid": "^2.0.0",
 		"websocket13": "^4.0.0"
