--- conflicted
+++ resolved
@@ -1,13 +1,8 @@
 {
 	"name": "steam-user",
-<<<<<<< HEAD
-	"version": "3.21.8",
+	"version": "3.23.2",
 	"private": true,
-	"description": "node-steam client handler for Individual and AnonUser Steam account types",
-=======
-	"version": "3.23.2",
 	"description": "Steam client for Individual and AnonUser Steam account types",
->>>>>>> 4590aa90
 	"keywords": [
 		"steam",
 		"steam client",
