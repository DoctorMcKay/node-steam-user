{
	"name": "steam-user",
<<<<<<< HEAD
	"version": "3.27.0",
	"private": true,
=======
	"version": "3.28.1",
>>>>>>> 5e604c87
	"description": "Steam client for Individual and AnonUser Steam account types",
	"keywords": [
		"steam",
		"steam client",
		"steam user"
	],
	"homepage": "https://github.com/DoctorMcKay/node-steam-user",
	"bugs": {
		"url": "https://github.com/DoctorMcKay/node-steam-user/issues"
	},
	"license": "MIT",
	"author": {
		"name": "Alex Corn",
		"email": "mckay@doctormckay.com",
		"url": "https://www.doctormckay.com"
	},
	"repository": {
		"type": "git",
		"url": "https://github.com/DoctorMcKay/node-steam-user.git"
	},
	"dependencies": {
		"@doctormckay/stats-reporter": "^1.0.3",
		"@doctormckay/stdlib": "^1.1.0",
		"@doctormckay/steam-crypto": "^1.2.0",
		"adm-zip": "^0.4.7",
		"appdirectory": "^0.1.0",
		"async": "^2.5.0",
		"binarykvparser": "^2.2.0",
		"buffer-crc32": "^0.2.13",
		"bytebuffer": "^5.0.0",
		"file-manager": "^1.0.1",
		"lzma": "^2.3.2",
		"protobufjs": "^5.0.2",
		"steam-totp": "^2.0.1",
		"steamid": "^1.1.0",
		"vdf": "^0.0.2",
		"websocket13": "^1.7.0"
	},
	"scripts": {
		"prepublishOnly": "node scripts/prepublish.js",
		"generate-enums": "node scripts/generate-enums.js"
	},
	"engines": {
		"node": ">=6.0.0"
	}
}<|MERGE_RESOLUTION|>--- conflicted
+++ resolved
@@ -1,11 +1,7 @@
 {
 	"name": "steam-user",
-<<<<<<< HEAD
-	"version": "3.27.0",
+	"version": "3.28.1",
 	"private": true,
-=======
-	"version": "3.28.1",
->>>>>>> 5e604c87
 	"description": "Steam client for Individual and AnonUser Steam account types",
 	"keywords": [
 		"steam",
