--- conflicted
+++ resolved
@@ -1,10 +1,6 @@
 {
 	"name": "steam-user",
-<<<<<<< HEAD
-	"version": "3.29.3",
-=======
 	"version": "4.0.0-beta.5",
->>>>>>> 5550916c
 	"description": "Steam client for Individual and AnonUser Steam account types",
 	"keywords": [
 		"steam",
