{
	"name": "steam-user",
<<<<<<< HEAD
	"version": "3.28.1",
	"private": true,
=======
	"version": "3.29.1",
>>>>>>> 25984e94
	"description": "Steam client for Individual and AnonUser Steam account types",
	"keywords": [
		"steam",
		"steam client",
		"steam user"
	],
	"homepage": "https://github.com/DoctorMcKay/node-steam-user",
	"bugs": {
		"url": "https://github.com/DoctorMcKay/node-steam-user/issues"
	},
	"license": "MIT",
	"author": {
		"name": "Alex Corn",
		"email": "mckay@doctormckay.com",
		"url": "https://www.doctormckay.com"
	},
	"repository": {
		"type": "git",
		"url": "https://github.com/DoctorMcKay/node-steam-user.git"
	},
	"dependencies": {
		"@doctormckay/stats-reporter": "^1.0.3",
		"@doctormckay/stdlib": "^1.1.0",
		"@doctormckay/steam-crypto": "^1.2.0",
		"adm-zip": "^0.4.7",
		"appdirectory": "^0.1.0",
		"async": "^2.5.0",
		"binarykvparser": "^2.2.0",
		"buffer-crc32": "^0.2.13",
		"bytebuffer": "^5.0.0",
		"file-manager": "^1.0.1",
		"lzma": "^2.3.2",
<<<<<<< HEAD
		"protobufjs": "^6.8.8",
		"steam-totp": "^2.0.1",
=======
		"protobufjs": "^5.0.2",
		"steam-client": "^2.5.8",
		"steam-totp": "^1.4.1",
>>>>>>> 25984e94
		"steamid": "^1.1.0",
		"vdf": "^0.0.2",
		"websocket13": "^1.7.3"
	},
	"scripts": {
		"prepublishOnly": "node scripts/prepublish.js",
		"generate-enums": "node scripts/generate-enums.js",
		"generate-protos": "node scripts/generate-protos.js"
	},
	"engines": {
		"node": ">=6.0.0"
	}
}<|MERGE_RESOLUTION|>--- conflicted
+++ resolved
@@ -1,11 +1,7 @@
 {
 	"name": "steam-user",
-<<<<<<< HEAD
-	"version": "3.28.1",
+	"version": "3.29.1",
 	"private": true,
-=======
-	"version": "3.29.1",
->>>>>>> 25984e94
 	"description": "Steam client for Individual and AnonUser Steam account types",
 	"keywords": [
 		"steam",
@@ -38,14 +34,8 @@
 		"bytebuffer": "^5.0.0",
 		"file-manager": "^1.0.1",
 		"lzma": "^2.3.2",
-<<<<<<< HEAD
 		"protobufjs": "^6.8.8",
 		"steam-totp": "^2.0.1",
-=======
-		"protobufjs": "^5.0.2",
-		"steam-client": "^2.5.8",
-		"steam-totp": "^1.4.1",
->>>>>>> 25984e94
 		"steamid": "^1.1.0",
 		"vdf": "^0.0.2",
 		"websocket13": "^1.7.3"
