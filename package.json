{
	"name": "steam-user",
	"version": "4.28.9",
	"description": "Steam client for Individual and AnonUser Steam account types",
	"keywords": [
		"steam",
		"steam client",
		"steam user"
	],
	"homepage": "https://github.com/DoctorMcKay/node-steam-user",
	"bugs": {
		"url": "https://github.com/DoctorMcKay/node-steam-user/issues"
	},
	"license": "MIT",
	"author": {
		"name": "Alex Corn",
		"email": "mckay@doctormckay.com",
		"url": "https://www.doctormckay.com"
	},
	"repository": {
		"type": "git",
		"url": "https://github.com/DoctorMcKay/node-steam-user.git"
	},
	"dependencies": {
		"@bbob/parser": "^2.2.0",
		"@doctormckay/stdlib": "^1.16.0",
		"@doctormckay/steam-crypto": "^1.2.0",
		"adm-zip": "^0.5.10",
		"binarykvparser": "^2.2.0",
		"bytebuffer": "^5.0.0",
<<<<<<< HEAD
		"file-manager": "^2.0.1",
=======
		"file-manager": "^2.0.0",
		"kvparser": "^1.0.1",
>>>>>>> a8c0dd16
		"lzma": "^2.3.2",
		"protobufjs": "^6.11.3",
		"socks-proxy-agent": "^7.0.0",
		"steam-appticket": "^1.0.1",
		"steam-session": "^1.1.0",
		"steam-totp": "^2.0.1",
		"steamid": "^1.1.0",
		"websocket13": "^3.0.1"
	},
	"devDependencies": {
		"steamcommunity": "^3.39.0",
		"wtfnode": "^0.8.4"
	},
	"scripts": {
		"basicbot": "node examples/basicbot.js",
		"prepublishOnly": "node scripts/prepublish.js",
		"generate-enums": "node scripts/generate-enums.js",
		"generate-protos": "node scripts/generate-protos.js"
	},
	"engines": {
		"node": ">=8.0.0"
	}
}<|MERGE_RESOLUTION|>--- conflicted
+++ resolved
@@ -28,12 +28,8 @@
 		"adm-zip": "^0.5.10",
 		"binarykvparser": "^2.2.0",
 		"bytebuffer": "^5.0.0",
-<<<<<<< HEAD
 		"file-manager": "^2.0.1",
-=======
-		"file-manager": "^2.0.0",
 		"kvparser": "^1.0.1",
->>>>>>> a8c0dd16
 		"lzma": "^2.3.2",
 		"protobufjs": "^6.11.3",
 		"socks-proxy-agent": "^7.0.0",
