--- conflicted
+++ resolved
@@ -1,11 +1,7 @@
 {
 	"name": "steam-user",
-<<<<<<< HEAD
-	"version": "3.23.2",
+	"version": "3.26.0",
 	"private": true,
-=======
-	"version": "3.26.0",
->>>>>>> c5e5e535
 	"description": "Steam client for Individual and AnonUser Steam account types",
 	"keywords": [
 		"steam",
