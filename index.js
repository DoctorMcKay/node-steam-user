--- conflicted
+++ resolved
@@ -48,12 +48,9 @@
 	this._hSteamPipe = Math.floor(Math.random() * 1000000) + 1;
 	this._contentServers = [];
 	this._contentServerTokens = {};
-<<<<<<< HEAD
+	this._lastNotificationCounts = {};
 	this._sessionID = 0;
 	this._jobs = {};
-=======
-	this._lastNotificationCounts = {};
->>>>>>> c5e5e535
 
 	// App and package cache
 	this._changelistUpdateTimer = null;
