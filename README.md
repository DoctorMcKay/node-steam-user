--- conflicted
+++ resolved
@@ -417,25 +417,8 @@
 Listen for the [`webSession`](#websession) event to get your cookies.
 
 ### createAccount(accountName, password, email, callback)
-<<<<<<< HEAD
-- `accountName` - The username of your new account
-- `password` - The password for your new account
-- `email` - The contact email for your new account
-- `callback` - Called when the account is either created or an error occurs
-	- `err` - An `Error` object on failure, or `null` on success. Some common errors:
-		- `DuplicateName` if there is already an account with that username
-		- `IllegalPassword` if your password is too weak or otherwise bad
-	- `steamid` - If successful, this is a `SteamID` object containing the new account's SteamID
-
-Creates a new individual user Steam account. You must be logged on either anonymously or as an existing individual user
-to use this.
-
-**Currently it seems that Steam is not properly sending back the SteamID of the newly-created account. The `steamid`
-argument in the callback is currently `null`.**
-=======
 
 **This no longer works and is deprecated. It will be removed entirely in a future release.**
->>>>>>> c5e5e535
 
 ### requestValidationEmail([callback])
 - `callback` - Optional. Called when a response is available
