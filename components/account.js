--- conflicted
+++ resolved
@@ -1,26 +1,7 @@
-<<<<<<< HEAD
 const BinaryKVParser = require('binarykvparser');
 const ByteBuffer = require('bytebuffer');
 const StdLib = require('@doctormckay/stdlib');
 const SteamID = require('steamid');
-=======
-var SteamUser = require('../index.js');
-var Helpers = require('./helpers.js');
-var SteamID = require('steamid');
-var ByteBuffer = require('bytebuffer');
-var BinaryKVParser = require('binarykvparser');
-
-/**
- * @param {string} accountName
- * @param {string} password
- * @param {string} email
- * @param {function} callback
- * @deprecated No longer works
- */
-SteamUser.prototype.createAccount = function(accountName, password, email, callback) {
-	throw new Error("Creating accounts through node-steam-user is no longer possible due to Steam changes.");
-};
->>>>>>> 43bcc835
 
 const Helpers = require('./helpers.js');
 const SteamUser = require('../index.js');
