--- conflicted
+++ resolved
@@ -2,23 +2,11 @@
 const ByteBuffer = require('bytebuffer');
 const SteamID = require('steamid');
 
-<<<<<<< HEAD
 const Helpers = require('./helpers.js');
 const SteamUser = require('../index.js');
 
 SteamUser.prototype.createAccount = function(accountName, password, email, callback) {
-	this._send(SteamUser.EMsg.ClientCreateAccountProto, {
-		"account_name": accountName,
-		"password": password,
-		"email": email,
-		"launcher": 0
-	}, function(body) {
-		callback(Helpers.eresultError(body.eresult), body.steamid ? new SteamID(body.steamid.toString()) : null);
-	});
-=======
-SteamUser.prototype.createAccount = function(accountName, password, email, callback) {
 	throw new Error("Creating accounts through node-steam-user is no longer possible due to Steam changes.");
->>>>>>> c5e5e535
 };
 
 SteamUser.prototype.requestValidationEmail = function(callback) {
