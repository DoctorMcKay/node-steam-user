--- conflicted
+++ resolved
@@ -35,19 +35,13 @@
 	this._sendUnified("GameServers.GetServerList#1", {
 		"filter": filter,
 		"limit": limit
-<<<<<<< HEAD
 	}, function(body) {
 		callback(null, body.servers.map(function(server) {
-			server.steamid = new SteamID(server.steamid.toString());
-=======
-	}, false, function(body) {
-		callback(body.servers.map(function(server) {
 			try {
 				server.steamid = new SteamID(server.steamid.toString());
 			} catch(e) {
-				
+
 			}
->>>>>>> 25984e94
 			return server;
 		}));
 	});
