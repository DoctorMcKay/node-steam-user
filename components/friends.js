--- conflicted
+++ resolved
@@ -479,17 +479,12 @@
 		this.emit('groupList');
 
 		// Request persona info for all our friends
-<<<<<<< HEAD
 		var friends = Object.keys(this.myFriends).filter(steamID => this.myFriends[steamID] == SteamUser.EFriendRelationship.Friend);
-		this.getPersonas(friends);
-=======
-		var friends = Object.keys(this.myFriends).filter(function(steamID) { return self.myFriends[steamID] == SteamUser.EFriendRelationship.Friend; });
-		self.getPersonas(friends, function() {
+		this.getPersonas(friends, function() {
 			process.nextTick(function() {
 				self.emit('friendPersonasLoaded');
 			});
 		});
->>>>>>> 4590aa90
 	}
 };
 
