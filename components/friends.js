const ByteBuffer = require('bytebuffer');
const StdLib = require('@doctormckay/stdlib');
const SteamID = require('steamid');

const Helpers = require('./helpers.js');
const SteamUser = require('../index.js');

let g_ProcessPersonaSemaphore = new StdLib.Concurrency.Semaphore();

/**
 * Set your persona online state and optionally name.
 * @param {EPersonaState} state - Your new online state
 * @param {string} [name] - Optional. Set a new profile name.
 */
SteamUser.prototype.setPersona = function(state, name) {
	this._send(SteamUser.EMsg.ClientChangeStatus, {
		"persona_state": state,
		"player_name": name
	});
};

/**
 * Set your current UI mode (displays next to your Steam online status in friends)
 * @param {EClientUIMode} mode - Your new UI mode
 */
SteamUser.prototype.setUIMode = function(mode) {
	this._send(SteamUser.EMsg.ClientCurrentUIMode, {"uimode": mode});
};

/**
 * Send (or accept) a friend invitiation.
 * @param {(SteamID|string)} steamID - Either a SteamID object of the user to add, or a string which can parse into one.
 * @param {function} [callback] - Optional. Called with `err` and `name` parameters on completion.
 */
SteamUser.prototype.addFriend = function(steamID, callback) {
	return StdLib.Promises.callbackPromise(['personaName'], callback, true, (accept, reject) => {
		this._send(SteamUser.EMsg.ClientAddFriend, {"steamid_to_add": Helpers.steamID(steamID).getSteamID64()}, (body) => {
			if (body.eresult != SteamUser.EResult.OK) {
				return reject(Helpers.eresultError(body.eresult));
			}

			accept({
				"personaName": body.persona_name_added
			});
		});
	});
};

/**
 * Remove a friend from your friends list (or decline an invitiation)
 * @param {(SteamID|string)} steamID - Either a SteamID object of the user to remove, or a string which can parse into one.
 */
SteamUser.prototype.removeFriend = function(steamID) {
	if (typeof steamID === 'string') {
		steamID = new SteamID(steamID);
	}

	this._send(SteamUser.EMsg.ClientRemoveFriend, {"friendid": steamID.getSteamID64()});
};

/**
 * Block all communication with a user.
 * @param {(SteamID|string)} steamID - Either a SteamID object of the user to block, or a string which can parse into one.
 * @param {SteamUser~genericEResultCallback} [callback] - Optional. Called with an `err` parameter on completion.
 * @return {Promise}
 */
SteamUser.prototype.blockUser = function(steamID, callback) {
	return StdLib.Promises.callbackPromise(null, callback, true, (accept, reject) => {
		if (typeof steamID === 'string') {
			steamID = new SteamID(steamID);
		}

		let buffer = ByteBuffer.allocate(17, ByteBuffer.LITTLE_ENDIAN);
		buffer.writeUint64(this.steamID.getSteamID64());
		buffer.writeUint64(steamID.getSteamID64());
		buffer.writeUint8(1);

		this._send(SteamUser.EMsg.ClientSetIgnoreFriend, buffer.flip(), (body) => {
			body.readUint64(); // unknown
			let err = Helpers.eresultError(body.readUint32());
			if (err) {
				return reject(err);
			} else {
				return accept();
			}
		});
	});
};

/**
 * Unblock all communication with a user.
 * @param {(SteamID|string)} steamID - Either a SteamID object of the user to unblock, or a string which can parse into one.
 * @param {SteamUser~genericEResultCallback} [callback] - Optional. Called with an `err` parameter on completion.
 * @return {Promise}
 */
SteamUser.prototype.unblockUser = function(steamID, callback) {
	return StdLib.Promises.callbackPromise(null, callback, true, (accept, reject) => {
		if (typeof steamID === 'string') {
			steamID = new SteamID(steamID);
		}

		let buffer = ByteBuffer.allocate(17, ByteBuffer.LITTLE_ENDIAN);
		buffer.writeUint64(this.steamID.getSteamID64());
		buffer.writeUint64(steamID.getSteamID64());
		buffer.writeUint8(0);

		this._send(SteamUser.EMsg.ClientSetIgnoreFriend, buffer.flip(), (body) => {
			body.readUint64(); // unknown
			let err = Helpers.eresultError(body.readUint32());
			if (err) {
				return reject(err);
			} else {
				return accept();
			}
		});
	});
};

/**
 * Requests information about one or more user profiles.
 * @param {(SteamID[]|string[])} steamids - An array of SteamID objects or strings which can parse into them.
 * @param {function} [callback] - Optional. Called with `err`, and an object whose keys are 64-bit SteamIDs as strings, and whose values are persona objects.
 * @return {Promise}
 */
SteamUser.prototype.getPersonas = function(steamids, callback) {
	return StdLib.Promises.callbackPromise(['personas'], callback, true, (accept, reject) => {
		const Flags = SteamUser.EClientPersonaStateFlag;
		let flags = Flags.PlayerName | Flags.QueryPort | Flags.SourceID | Flags.Presence |
			Flags.Metadata | Flags.LastSeen | Flags.ClanInfo | Flags.GameExtraInfo | Flags.GameDataBlob |
			Flags.ClanTag | Flags.Facebook;

		let ids = steamids.map((id) => {
			if (typeof id === 'string') {
				return (new SteamID(id)).getSteamID64();
			}

			return id.toString();
		});

		this._send(SteamUser.EMsg.ClientRequestFriendData, {
			"friends": ids,
			"persona_state_requested": flags
		});

		// Handle response
		let output = {};

		ids.forEach((id) => {
			this.once('user#' + id, receive);
		});

		function receive(sid, user) {
			let sid64 = sid.getSteamID64();
			output[sid64] = user;

			let index = ids.indexOf(sid64);
			if (index != -1) {
				ids.splice(index, 1);
			}

			if (ids.length === 0) {
				accept({"personas": output});
			}
		}
	});
};

/**
 * Gets the Steam Level of one or more Steam users.
 * @param {(SteamID[]|string[])} steamids - An array of SteamID objects, or strings which can parse into one.
 * @param {function} [callback] - Called on completion with `err`, and an object whose keys are 64-bit SteamIDs as strings, and whose values are Steam Level numbers.
 * @return {Promise}
 */
SteamUser.prototype.getSteamLevels = function(steamids, callback) {
	return StdLib.Promises.callbackPromise(['users'], callback, (accept, reject) => {
		let accountids = steamids.map((steamID) => {
			if (typeof steamID === 'string') {
				return (new SteamID(steamID)).accountid;
			} else {
				return steamID.accountid;
			}
		});

		this._send(SteamUser.EMsg.ClientFSGetFriendsSteamLevels, {"accountids": accountids}, (body) => {
			let output = {};

			let sid = new SteamID();
			sid.universe = SteamID.Universe.PUBLIC;
			sid.type = SteamID.Type.INDIVIDUAL;
			sid.instance = SteamID.Instance.DESKTOP;

			(body.friends || []).forEach((user) => {
				sid.accountid = user.accountid;
				output[sid.getSteamID64()] = user.level;
			});

			accept({"users": output});
		});
	});
};

/**
 * Get the level of your game badge (and also your Steam level).
 * @param {int} appid - AppID of game in question
 * @param {function} [callback]
 * @returns {Promise}
 */
SteamUser.prototype.getGameBadgeLevel = function(appid, callback) {
	return StdLib.Promises.callbackPromise(['steamLevel', 'regularBadgeLevel', 'foilBadgeLevel'], callback, (accept, reject) => {
		this._sendUnified("Player.GetGameBadgeLevels#1", {appid}, (body) => {
			let regular = 0;
			let foil = 0;

			(body.badges || []).forEach((badge) => {
				if (badge.series != 1) {
					return;
				}

				if (badge.border_color == 0) {
					regular = badge.level;
				} else if (badge.border_color == 1) {
					foil = badge.level;
				}
			});

			accept({
				"playerLevel": body.player_level,
				"regularBadgeLevel": regular,
				"foilBadgeLevel": foil
			});
		});
	});
};

/**
 * Invites a user to a Steam group. Only send group invites in response to a user's request; sending automated group
 * invites is a violation of the Steam Subscriber Agreement and can get you banned.
 * @param {(SteamID|string)} userSteamID - The SteamID of the user you're inviting as a SteamID object, or a string that can parse into one
 * @param {(SteamID|string)} groupSteamID - The SteamID of the group you're inviting the user to as a SteamID object, or a string that can parse into one
 */
SteamUser.prototype.inviteToGroup = function(userSteamID, groupSteamID) {
	let buffer = ByteBuffer.allocate(17, ByteBuffer.LITTLE_ENDIAN);
	buffer.writeUint64(Helpers.steamID(userSteamID).toString());
	buffer.writeUint64(Helpers.steamID(groupSteamID).toString());
	buffer.writeUint8(1); // unknown

	this._send(SteamUser.EMsg.ClientInviteUserToClan, buffer.flip());
};

/**
 * Respond to an incoming group invite.
 * @param {(SteamID|string)} groupSteamID - The group you were invited to, as a SteamID object or a string which can parse into one
 * @param {boolean} accept - true to join the group, false to ignore invitation
 */
SteamUser.prototype.respondToGroupInvite = function(groupSteamID, accept) {
	let buffer = ByteBuffer.allocate(9, ByteBuffer.LITTLE_ENDIAN);
	buffer.writeUint64(Helpers.steamID(groupSteamID).toString());
	buffer.writeUint8(accept ? 1 : 0);

	this._send(SteamUser.EMsg.ClientAcknowledgeClanInvite, buffer.flip());
};

/**
 * Creates a friends group (or tag)
 * @param {string} groupName - The name to create the friends group with
 * @param {function} [callback]
 * @return {Promise}
 */
SteamUser.prototype.createFriendsGroup = function(groupName, callback) {
	return StdLib.Promises.callbackPromise(['groupID'], callback, true, (accept, reject) => {
		this._send(SteamUser.EMsg.AMClientCreateFriendsGroup, {
			"groupname": groupName
		}, (body) => {
			if (body.eresult != SteamUser.EResult.OK) {
				return reject(Helpers.eresultError(body.eresult));
			}

			this.myFriendGroups[body.groupid] = {
				name: groupName,
				members: []
			};

			return accept({"groupID": body.groupid});
		});
	});
};

/**
 * Deletes a friends group (or tag)
 * @param {int} groupID - The friends group id
 * @param {function} [callback]
 * @return {Promise}
 */
SteamUser.prototype.deleteFriendsGroup = function(groupID, callback) {
	return StdLib.Promises.callbackPromise(null, callback, true, (accept, reject) => {
		this._send(SteamUser.EMsg.AMClientDeleteFriendsGroup, {
			"groupid": groupID
		}, (body) => {
			if (body.eresult != SteamUser.EResult.OK) {
				return reject(Helpers.eresultError(body.eresult));
			}

			delete this.myFriendGroups[groupID];

			return accept();
		});
	});
};

/**
 * Rename a friends group (tag)
 * @param {int} groupID - The friends group id
 * @param {string} newName - The new name to update the friends group with
 * @param {function} [callback]
 * @return {Promise}
 */
SteamUser.prototype.renameFriendsGroup = function(groupID, newName, callback) {
	return StdLib.Promises.callbackPromise(null, callback, true, (accept, reject) => {
		this._send(SteamUser.EMsg.AMClientRenameFriendsGroup, {
			"groupid": groupID,
			"groupname": newName
		}, (body) => {
			if (body.eresult != SteamUser.EResult.OK) {
				return reject(Helpers.eresultError(body.eresult));
			}

			this.myFriendGroups[groupID].name = newName;

			return accept();
		});
	});
};

/**
 * Add an user to friends group (tag)
 * @param {int} groupID - The friends group
 * @param {(SteamID|string)} userSteamID - The user to invite to the friends group with, as a SteamID object or a string which can parse into one
 * @param {function} [callback]
 * @return {Promise}
 */
SteamUser.prototype.addFriendToGroup = function(groupID, userSteamID, callback) {
	return StdLib.Promises.callbackPromise(null, callback, true, (accept, reject) => {
		let sid = Helpers.steamID(userSteamID);

		this._send(SteamUser.EMsg.AMClientAddFriendToGroup, {
			"groupid": groupID,
			"steamiduser": sid.getSteamID64()
		}, (body) => {
			if (body.eresult != SteamUser.EResult.OK) {
				return reject(Helpers.eresultError(body.eresult));
			}

			this.myFriendGroups[groupID].members.push(sid);

			return accept();
		});
	});
};

/**
 * Remove an user to friends group (tag)
 * @param {int} groupID - The friends group
 * @param {(SteamID|string)} userSteamID - The user to remove from the friends group with, as a SteamID object or a string which can parse into one
 * @param {function} [callback]
 * @return {Promise}
 */
SteamUser.prototype.removeFriendFromGroup = function(groupID, userSteamID, callback) {
	return StdLib.Promises.callbackPromise(null, callback, true, (accept, reject) => {
		let sid = Helpers.steamID(userSteamID);

		this._send(SteamUser.EMsg.AMClientRemoveFriendFromGroup, {
			"groupid": groupID,
			"steamiduser": sid.getSteamID64()
		}, (body) => {
			if (body.eresult != SteamUser.EResult.OK) {
				return reject(Helpers.eresultError(body.eresult));
			}

			let index = this.myFriendGroups[groupID].members.findIndex((element) => {
				return element.getSteamID64() === sid.getSteamID64();
			});

			if (index > -1) {
				this.myFriendGroups[groupID].members.splice(index, 1);
			}

			return accept();
		});
	});
};

/**
 * Get persona name history for one or more users.
 * @param {SteamID[]|string[]|SteamID|string} userSteamIDs - SteamIDs of users to request aliases for
 * @param {function} [callback]
 * @return {Promise}
 */
SteamUser.prototype.getAliases = function(userSteamIDs, callback) {
	return StdLib.Promises.callbackPromise(['users'], callback, (accept, reject) => {
		if (!(userSteamIDs instanceof Array)) {
			userSteamIDs = [userSteamIDs];
		}

		userSteamIDs = userSteamIDs.map(Helpers.steamID).map((id) => {
			return {"steamid": id.getSteamID64()};
		});

		this._send(SteamUser.EMsg.ClientAMGetPersonaNameHistory, {
			"id_count": userSteamIDs.length,
			"Ids": userSteamIDs
		}, (body) => {
			let ids = {};
			body.responses = body.responses || [];
			for (let i = 0; i < body.responses.length; i++) {
				if (body.responses[i].eresult != SteamUser.EResult.OK) {
					return reject(Helpers.eresultError(body.responses[i].eresult));
				}

				ids[body.responses[i].steamid.toString()] = (body.responses[i].names || []).map((name) => {
					name.name_since = new Date(name.name_since * 1000);
					return name;
				});
			}

			return accept({"users": ids});
		});
	});
};

/**
 * Set a friend's private nickname.
 * @param {(SteamID|string)} steamID
 * @param {string} nickname
 * @param {function} [callback]
 * @return {Promise}
 */
SteamUser.prototype.setNickname = function(steamID, nickname, callback) {
	return StdLib.Promises.callbackPromise(null, callback, true, (accept, reject) => {
		steamID = Helpers.steamID(steamID);
		this._send(SteamUser.EMsg.AMClientSetPlayerNickname, {
			"steamid": steamID.toString(),
			"nickname": nickname
		}, (body) => {
			if (body.eresult != SteamUser.EResult.OK) {
				return reject(Helpers.eresultError(body.eresult));
			}

			// Worked!
			if (nickname.length == 0) {
				delete this.myNicknames[steamID.toString()];
			} else {
				this.myNicknames[steamID.toString()] = nickname;
			}

			return accept();
		});
	});
};

/**
 * Get the list of nicknames you've given to other users.
 * @param {function} [callback]
 * @return {Promise}
 */
SteamUser.prototype.getNicknames = function(callback) {
	return StdLib.Promises.callbackPromise(['nicknames'], callback, true, (accept, reject) => {
		this._sendUnified("Player.GetNicknameList#1", {}, (body) => {
			let nicks = {};
			body.nicknames.forEach(player => nicks[SteamID.fromIndividualAccountID(player.accountid).getSteamID64()] = player.nickname);

			accept({"nicknames": nicks});

			this.emit('nicknameList', nicks);
			this.myNicknames = nicks;
		});
	});
};

/**
 * Get the localization keys for rich presence for an app on Steam.
 * @param {int} appID - The app you want rich presence localizations for
 * @param {string} language - The full name of the language you want localizations for (e.g. "english" or "spanish")
 * @param {function} [callback]
 * @returns {Promise}
 */
SteamUser.prototype.getAppRichPresenceLocalization = function(appID, language, callback) {
	return StdLib.Promises.callbackPromise(null, callback, (accept, reject) => {
		this._sendUnified('Community.GetAppRichPresenceLocalization#1', {
			"appid": appID,
			language
		}, (body) => {
			if (body.appid != appID) {
				return reject(new Error('Did not get localizations for requested app ' + appID + ' (' + body.appID + ')'));
			}

			let tokens = {};
			let foundLanguage = false;
			body.token_lists.forEach((list) => {
				if (list.language == language) {
					foundLanguage = true;
					list.tokens.forEach((token) => {
						tokens[token.name] = token.value;
					});
				}
			});

			if (!foundLanguage) {
				return reject(new Error('Did not get localizations for requested language ' + language));
			}

			if (Object.keys(tokens).length > 0) {
				this._richPresenceLocalization[appID] = {
					"timestamp": Date.now(),
					tokens
				};
			}

			return accept({tokens});
		});
	});
};

// Handlers

SteamUser.prototype._handlerManager.add(SteamUser.EMsg.ClientPersonaState, function(body) {
	body.friends.forEach((user) => {
		let sid = new SteamID(user.friendid.toString());
		let sid64 = sid.getSteamID64();
		delete user.friendid;

		if (!this.users[sid64]) {
			this.users[sid64] = {};
		} else {
			// Replace unknown data in the received object with already-known data
			for (let i in this.users[sid64]) {
				if (this.users[sid64].hasOwnProperty(i) && user.hasOwnProperty(i) && user[i] === null) {
					user[i] = this.users[sid64][i];
				}
			}
		}

		processUser(this, user).then((processedUser) => {
			/**
			 * Emitted when we receive persona info about a user.
			 * You can also listen for user#steamid64 to get info only for a specific user.
			 *
			 * @event SteamUser#user
			 * @param {SteamID} steamID - The SteamID of the user
			 * @param {Object} user - An object containing the user's persona info
			 */

			this._emitIdEvent('user', sid, processedUser);

			if (processedUser.gameid) {
				this._addAppToCache(processedUser.gameid);
			}

			for (let i in processedUser) {
				if (processedUser.hasOwnProperty(i) && processedUser[i] !== null) {
					this.users[sid][i] = processedUser[i];
				}
			}
		});
	});
});

SteamUser.prototype._handlerManager.add(SteamUser.EMsg.ClientClanState, function(body) {
	let sid = new SteamID(body.steamid_clan.toString());
	let sid64 = sid.getSteamID64();
	delete body.steamid_clan;

	let i;
	if (!this.groups[sid64]) {
		this.groups[sid64] = body;
	} else {
		// Replace unknown data in the received object with already-known data
		for (i in this.groups[sid64]) {
			if (this.groups[sid64].hasOwnProperty(i) && body.hasOwnProperty(i) && body[i] === null) {
				body[i] = this.groups[sid64][i];
			}
		}
	}

	/**
	 * Emitted when we receive info about a Steam group.
	 * You can also listen for group#steamid64 to get info only for a specific group.
	 *
	 * @event SteamUser#group
	 * @param {SteamID} steamID - The SteamID of the group
	 * @param {Object} user - An object containing the group's info
	 */

	this._emitIdEvent('group', sid, body);

	for (i in body) {
		if (body.hasOwnProperty(i) && body[i] !== null) {
			this.groups[sid64][i] = body[i];
		}
	}

	(body.events || []).forEach((event) => {
		if (!event.just_posted) {
			return;
		}

		/**
		 * Emitted when a new event is posted to a Steam group.
		 * You can also listen for groupEvent#steamid64 to get events only for a specific group.
		 *
		 * @event SteamUser#groupEvent
		 * @param {SteamID} steamID - The SteamID of the group
		 * @param {string} headline - The title of the event
		 * @param {Date} timestamp - The time when the event will start
		 * @param {string} gid - The event's GID
		 * @param {number} gameID - If this is an event for a game, this is the game's appid
		 */

		this._emitIdEvent('groupEvent', sid, event.headline, new Date(event.event_time * 1000), event.gid, event.game_id);
	});

	(body.announcements || []).forEach((announcement) => {
		if (!announcement.just_posted) {
			return;
		}

		/**
		 * Emitted when a new announcement is posted to a Steam group.
		 * You can also listen for groupAnnouncement#steamid64 to get announcements only for a specific group.
		 *
		 * @event SteamUser#groupAnnouncement
		 * @param {SteamID} steamID - The SteamID of the group
		 * @param {string} headline - The title of the announcement
		 * @param {string} gid - The announcement's GID
		 */

		this._emitIdEvent('groupAnnouncement', sid, announcement.headline, announcement.gid.toString());
	});
});

SteamUser.prototype._handlerManager.add(SteamUser.EMsg.ClientFriendsList, function(body) {
	(body.friends || []).forEach((relationship) => {
		let sid = new SteamID(relationship.ulfriendid.toString());
		let key = sid.type == SteamID.Type.CLAN ? 'myGroups' : 'myFriends';

		if (body.bincremental) {
			/**
			 * Emitted when a relationship with a Steam group changes. The relationship in myGroups is updated after this is emitted.
			 *
			 * @event SteamUser#groupRelationship
			 * @param {SteamID} steamID - The SteamID of the group
			 * @param {EFriendRelationship} relationship - Your new relationship with the group
			 */

			/**
			 * Emitted when a relationship with a Steam user changes. The relationship in myFriendsis updated after this is emitted.
			 *
			 * @event SteamUser#friendRelationship
			 * @param {SteamID} steamID - The SteamID of the group
			 * @param {EFriendRelationship} relationship - Your new relationship with the user
			 */

			// This isn't an initial download of the friends list, something changed
			this._emitIdEvent(key == 'myGroups' ? 'groupRelationship' : 'friendRelationship', sid, relationship.efriendrelationship);
		}

		if (relationship.efriendrelationship == SteamUser.EFriendRelationship.None) {
			delete this[key][sid.getSteamID64()];
		} else {
			this[key][sid.getSteamID64()] = relationship.efriendrelationship;
		}
	});

	if (!body.bincremental) {
		/**
		 * Emitted when our entire friends list is loaded.
		 *
		 * @event SteamUser#friendsList
		 */

		/**
		 * Emitted when our entire group list is loaded.
		 *
		 * @event SteamUser#groupList
		 */

		this.emit('friendsList');
		this.emit('groupList');

		// Request persona info for all our friends
		let friends = Object.keys(this.myFriends).filter(steamID => this.myFriends[steamID] == SteamUser.EFriendRelationship.Friend);
		this.getPersonas(friends, () => {
			process.nextTick(() => {
				this.emit('friendPersonasLoaded');
			});
		});
	}
});

SteamUser.prototype._handlerManager.add(SteamUser.EMsg.ClientFriendsGroupsList, function(body) {
	let groupList = {};

	body.friendGroups.forEach(function(group) {
		groupList[group.nGroupID] = {
			"name": group.strGroupName,
			"members": []
		};
	});

	body.memberships.forEach(function(friend) {
		let sid = new SteamID(friend.ulSteamID.toString());

		groupList[friend.nGroupID].members.push(sid);

		if (body.bincremental) {
			// For now it doesn't really fire, so can't really check on how to do remove / add stuff with an emit.
		}
	});

	if (!body.bincremental) {
		/**
		 * Emitted when our entire friends group list is loaded.
		 *
		 * @event SteamUser#friendsGroupList
		 */

		this.emit('friendsGroupList', groupList);
	}

	this.myFriendGroups = groupList;
});

SteamUser.prototype._handlerManager.add(SteamUser.EMsg.ClientPlayerNicknameList, function(body) {
	let myNicknames = JSON.parse(JSON.stringify(this.myNicknames)); // clone

	body.nicknames.forEach(function(user) {
		if (body.removal) {
			delete myNicknames[user.steamid];
		} else {
			myNicknames[user.steamid] = user.nickname;
		}
	});

	if (!body.incremental) {
		this.emit('nicknameList', myNicknames);
	}

	this.myNicknames = myNicknames;
});

SteamUser.prototype._handlerManager.add('PlayerClient.NotifyFriendNicknameChanged#1', function(body) {
	let sid = SteamID.fromIndividualAccountID(body.accountid);
	this.emit('nickname', sid, body.nickname || null);
	if (!body.nickname) {
		// removal
		delete this.myNicknames[sid.getSteamID64()];
	} else {
		this.myNicknames[sid.getSteamID64()] = body.nickname;
	}
});

function processUser(steamUser, user) {
	return new Promise((accept) => {
		g_ProcessPersonaSemaphore.wait(async (release) => {
			if (typeof user.last_logoff === 'number') {
				user.last_logoff = new Date(user.last_logoff * 1000);
			}

			if (typeof user.last_logon === 'number') {
				user.last_logon = new Date(user.last_logon * 1000);
			}

			if (typeof user.last_seen_online === 'number') {
				user.last_seen_online = new Date(user.last_seen_online * 1000);
			}

			if (typeof user.avatar_hash === 'object' && (Buffer.isBuffer(user.avatar_hash) || ByteBuffer.isByteBuffer(user.avatar_hash))) {
				let hash = user.avatar_hash.toString('hex');

				// handle default avatar
				if (hash === "0000000000000000000000000000000000000000") {
					hash = "fef49e7fa7e1997310d705b2a6158ff8dc1cdfeb";
				}

				user.avatar_url_icon = "https://steamcdn-a.akamaihd.net/steamcommunity/public/images/avatars/" + hash.substring(0, 2) + "/" + hash;
				user.avatar_url_medium = user.avatar_url_icon + "_medium.jpg";
				user.avatar_url_full = user.avatar_url_icon + "_full.jpg";
				user.avatar_url_icon += ".jpg";
			}

<<<<<<< HEAD
=======
			// only delete rich_presence_string if we have confirmation that the user isn't in-game
>>>>>>> 96504b8c
			if ((user.rich_presence && user.rich_presence.length == 0) || user.gameid === '0') {
				delete user.rich_presence_string;
				release();
				return accept(user);
			}

			if (!user.rich_presence) {
				// if we don't have rich_presence data right now, there's nothing to parse
				release();
				return accept(user);
			}

			let rpTokens = {};
			user.rich_presence.forEach((token) => {
				rpTokens[token.key] = token.value;
			});

			if (!rpTokens.steam_display) {
				// Nothing to do here
				release();
				return accept(user);
			}

			let localizationTokens;
			if (steamUser._richPresenceLocalization[user.gameid] && steamUser._richPresenceLocalization[user.gameid].timestamp > (Date.now() - (1000 * 60 * 60 * 24))) {
				// We already have localization
				localizationTokens = steamUser._richPresenceLocalization[user.gameid].tokens;
			} else {
				try {
					localizationTokens = (await steamUser.getAppRichPresenceLocalization(user.gameid, steamUser.options.language || "english")).tokens;
				} catch (ex) {
					// Oh well
					delete user.rich_presence_string;
					release();
					return accept(user);
				}
			}

			for (let i in rpTokens) {
				if (rpTokens.hasOwnProperty(i) && localizationTokens[rpTokens[i]]) {
					rpTokens[i] = localizationTokens[rpTokens[i]];
				}
			}

			let rpString = rpTokens.steam_display;
			while (true) {
				let newRpString = rpString;
				for (let i in rpTokens) {
					if (rpTokens.hasOwnProperty(i)) {
						newRpString = newRpString.replace(new RegExp('%' + i + '%', 'gi'), rpTokens[i]);
					}
				}

				(newRpString.match(/{#[^}]+}/g) || []).forEach((token) => {
					token = token.substring(1, token.length - 1);
					if (localizationTokens[token]) {
						newRpString = newRpString.replace(new RegExp('{' + token + '}', 'gi'), localizationTokens[token]);
					}
				});

				if (newRpString == rpString) {
					break;
				} else {
					rpString = newRpString;
				}
			}

			user.rich_presence_string = rpString;
			release();
			return accept(user);
		});
	});
}<|MERGE_RESOLUTION|>--- conflicted
+++ resolved
@@ -787,10 +787,7 @@
 				user.avatar_url_icon += ".jpg";
 			}
 
-<<<<<<< HEAD
-=======
 			// only delete rich_presence_string if we have confirmation that the user isn't in-game
->>>>>>> 96504b8c
 			if ((user.rich_presence && user.rich_presence.length == 0) || user.gameid === '0') {
 				delete user.rich_presence_string;
 				release();
