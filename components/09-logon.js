--- conflicted
+++ resolved
@@ -313,11 +313,7 @@
 				this._cleanupClosedConnection();
 				this.emit('error', ex);
 			} else {
-<<<<<<< HEAD
-				setTimeout(() => this._doConnection(), 500);
-=======
 				setTimeout(() => this._doConnection(), 1000);
->>>>>>> 43961663
 			}
 
 			return;
