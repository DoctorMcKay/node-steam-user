--- conflicted
+++ resolved
@@ -837,21 +837,10 @@
 			return;
 		}
 
-<<<<<<< HEAD
-		// Get all owned lisense id's
-		let packageids;
-		// We're anonymous
-		if (this.steamID.type == SteamID.Type.ANON_USER) {
-			packageids = [17906];
-		} else {
-			packageids = this.licenses.map(license => license.package_id);
-		}
-=======
 		// Get all owned license id's
 		let packageids = this.steamID.type == SteamID.Type.ANON_USER
 			? [ANONYMOUS_DEDICATED_SERVER_COMP]
 			: this.licenses.map(license => license.package_id);
->>>>>>> e7d26e07
 		let result;
 
 		try {
