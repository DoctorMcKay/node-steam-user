--- conflicted
+++ resolved
@@ -1058,11 +1058,8 @@
 			'tradeoffer',
 			'sticker',
 			'gameinvite',
-<<<<<<< HEAD
-			'og'
-=======
+			'og',
 			'roomeffect'
->>>>>>> 191df091
 		]
 	});
 
