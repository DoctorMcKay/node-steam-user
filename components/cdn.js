const AdmZip = require('adm-zip');
const ByteBuffer = require('bytebuffer');
const Crc32 = require('buffer-crc32');
const EventEmitter = require('events').EventEmitter;
const FS = require('fs');
const LZMA = require('lzma');
const StdLib = require('@doctormckay/stdlib');
const SteamCrypto = require('@doctormckay/steam-crypto');

const Helpers = require('./helpers.js');
const ContentManifest = require('./content_manifest.js');
const SteamUser = require('../index.js');

const VZIP_HEADER = 0x5A56;
const VZIP_FOOTER = 0x767A;

/**
 * Get the list of currently-available content servers.
 * @param {function} callback
 */
SteamUser.prototype.getContentServers = function(callback) {
	if (this._contentServers.length > 0 && Date.now() - this._contentServers.timestamp < (1000 * 60 * 60)) {
		callback(null, JSON.parse(JSON.stringify(this._contentServers)));
		return;
	}

	var list = this.steamServers[SteamUser.EServerType.CS];

	if (!list || list.length == 0) {
		callback(new Error("Server list not yet available"));
		return;
	}

	// pick a random one
	var server = list[Math.floor(Math.random() * list.length)];
	download("http://" + StdLib.IPv4.intToString(server.server_ip) + ":" + server.server_port + "/serverlist/" + this.cellID + "/20/", "cs.steamcontent.com", (err, res) => {
		if (err) {
			callback(err);
			return;
		}

		if (res.type != 'complete') {
			return;
		}

		try {
			var parsed = require('vdf').parse(res.data.toString('utf8'));
		} catch (ex) {
			callback(new Error("Malformed response"));
			return;
		}

		if (!parsed || !parsed.serverlist || !parsed.serverlist[0]) {
			callback(new Error("Malformed response"));
			return;
		}

		parsed.serverlist.length = 0;
		for (var i in parsed.serverlist) {
			if (parsed.serverlist.hasOwnProperty(i) && i != 'length') {
				parsed.serverlist.length = parseInt(i, 10) + 1;
			}
		}

		this._contentServers = Array.prototype.slice.call(parsed.serverlist);
		callback(null, JSON.parse(JSON.stringify(this._contentServers)));
	});
};

/**
 * Request the decryption key for a particular depot.
 * @param {int} appID
 * @param {int} depotID
 * @param {function} callback
 */
SteamUser.prototype.getDepotDecryptionKey = function(appID, depotID, callback) {
	// Cached locally?
	this.storage.readFile("depot_key_" + appID + "_" + depotID + ".bin", (err, file) => {
		if (file && Math.floor(Date.now() / 1000) - file.readUInt32LE(0) < (60 * 60 * 24 * 14)) {
			callback(null, file.slice(4));
			return;
		}

		this._send(SteamUser.EMsg.ClientGetDepotDecryptionKey, {"depot_id": depotID, "app_id": appID}, (body) => {
			if (body.eresult != SteamUser.EResult.OK) {
				callback(Helpers.eresultError(body.eresult));
				return;
			}

			if (body.depot_id != depotID) {
				callback(new Error("Did not receive decryption key for correct depot"));
				return;
			}

			var key = body.depot_encryption_key.toBuffer();
			var file = Buffer.concat([new Buffer(4), key]);
			file.writeUInt32LE(Math.floor(Date.now() / 1000), 0);
			this.storage.writeFile("depot_key_" + appID + "_" + depotID + ".bin", file, function() {
				callback(null, body.depot_encryption_key.toBuffer());
			});
		});
	});
};

/**
 * Get an auth token for a particular CDN server.
 * @param {int} appID
 * @param {int} depotID
 * @param {string} hostname - The hostname of the CDN server for which we want a token
 * @param {function} callback
 */
SteamUser.prototype.getCDNAuthToken = function(appID, depotID, hostname, callback) {
	if (this._contentServerTokens[depotID + '_' + hostname] && this._contentServerTokens[depotID + '_' + hostname].expires - Date.now() > (1000 * 60 * 60)) {
		callback(null, this._contentServerTokens[depotID + '_' + hostname].token, this._contentServerTokens[depotID + '_' + hostname].expires);
		return;
	}

<<<<<<< HEAD
	this._send(SteamUser.EMsg.ClientGetCDNAuthToken, {"app_id": depotID, "host_name": hostname}, (body) => {
=======
	var self = this;
	this._send(SteamUser.EMsg.ClientGetCDNAuthToken, {"app_id": appID, "depot_id": depotID, "host_name": hostname}, function(body) {
>>>>>>> c5e5e535
		if (body.eresult != SteamUser.EResult.OK) {
			callback(Helpers.eresultError(body.eresult));
			return;
		}

		this._contentServerTokens[depotID + '_' + hostname] = {
			"token": body.token,
			"expires": new Date(body.expiration_time * 1000)
		};
		callback(null, body.token, new Date(body.expiration_time * 1000));
	});
};

/**
 * Download a depot content manifest.
 * @param {int} appID
 * @param {int} depotID
 * @param {string} manifestID
 * @param {function} callback
 */
SteamUser.prototype.getManifest = function(appID, depotID, manifestID, callback) {
	this.getRawManifest(appID, depotID, manifestID, (err, manifest) => {
		if (err) {
			callback(err);
			return;
		}

		try {
			manifest = ContentManifest.parse(manifest);
		} catch (ex) {
			callback(ex);
			return;
		}


		if (!manifest.filenames_encrypted) {
			callback(null, manifest);
			return;
		}

		this.getDepotDecryptionKey(appID, depotID, (err, key) => {
			if (err) {
				callback(err);
				return;
			}

			ContentManifest.decryptFilenames(manifest, key);
			callback(null, manifest);
		});
	});
};

/**
 * Download and decompress a manifest, but don't parse it into a JavaScript object.
 * @param {int} appID
 * @param {int} depotID
 * @param {string} manifestID
 * @param {function} callback
 */
SteamUser.prototype.getRawManifest = function(appID, depotID, manifestID, callback) {
	this.getContentServers((err, servers) => {
		if (err) {
			callback(err);
			return;
		}

		var server = servers[Math.floor(Math.random() * servers.length)];
		var urlBase = "http://" + server.Host;
		var vhost = server.vhost || server.Host;

<<<<<<< HEAD
		this.getCDNAuthToken(depotID, vhost, (err, token, expires) => {
=======
		self.getCDNAuthToken(appID, depotID, vhost, function(err, token, expires) {
>>>>>>> c5e5e535
			if (err) {
				callback(err);
				return;
			}

			download(urlBase + "/depot/" + depotID + "/manifest/" + manifestID + "/5" + token, vhost, (err, res) => {
				if (err) {
					callback(err);
					return;
				}

				if (res.type != 'complete') {
					return;
				}

				unzip(res.data, callback);
			});
		});
	});
};

/**
 * Download a chunk from a content server.
 * @param {int} appID - The AppID to which this chunk belongs
 * @param {int} depotID - The depot ID to which this chunk belongs
 * @param {string} chunkSha1 - This chunk's SHA1 hash (aka its ID)
 * @param {object} [contentServer] - If not provided, one will be chosen randomly. Should be an object identical to those output by getContentServers
 * @param {function} callback - First argument is Error/null, second is a Buffer containing the chunk's data
 */
SteamUser.prototype.downloadChunk = function(appID, depotID, chunkSha1, contentServer, callback) {
	if (typeof contentServer === 'function') {
		callback = contentServer;
		contentServer = null;
	}

	chunkSha1 = chunkSha1.toLowerCase();
	var self = this;

	if (!contentServer) {
		this.getContentServers(function(err, servers) {
			if (err) {
				callback(err);
				return;
			}

			contentServer = servers[Math.floor(Math.random() * servers.length)];
			performDownload();
		});
	} else {
		performDownload();
	}

	function performDownload() {
		var urlBase = "http://" + contentServer.Host;
		var vhost = contentServer.vhost || contentServer.Host;

		self.getCDNAuthToken(appID, depotID, vhost, function(err, token, expires) {
			if (err) {
				callback(err);
				return;
			}

			self.getDepotDecryptionKey(appID, depotID, function(err, key) {
				if (err) {
					callback(err);
					return;
				}

				download(urlBase + "/depot/" + depotID + "/chunk/" + chunkSha1 + token, vhost, function(err, res) {
					if (err) {
						callback(err);
						return;
					}

					if (res.type != 'complete') {
						return;
					}

					unzip(SteamCrypto.symmetricDecrypt(res.data, key), function(err, result) {
						if (err) {
							callback(err);
							return;
						}

						// Verify the SHA1
						var hash = require('crypto').createHash('sha1');
						hash.update(result);
						if (hash.digest('hex') != chunkSha1) {
							callback(new Error("Checksum mismatch"));
							return;
						}

						callback(null, result);
					});
				});
			});
		});
	}
};

/**
 * Download a specific file from a depot.
 * @param {int} appID - The AppID which owns the file you want
 * @param {int} depotID - The depot ID which contains the file you want
 * @param {object} fileManifest - An object from the "files" array of a downloaded and parsed manifest
 * @param {string} [outputFilePath] - If provided, downloads the file to this location on the disk. If not, downloads the file into memory and sends it back in the callback.
 * @param {function} callback - (err, file) but file is only present if outputFilePath is not set
 * @returns {EventEmitter} An EventEmitter which receives `progress` events with arguments (bytesDownloaded, totalSize)
 */
SteamUser.prototype.downloadFile = function(appID, depotID, fileManifest, outputFilePath, callback) {
	if (typeof outputFilePath === 'function') {
		callback = outputFilePath;
		outputFilePath = null;
	}

	if (fileManifest.flags & SteamUser.EDepotFileFlag.Directory) {
		throw new Error("Cannot download a directory");
	}

	var numWorkers = 4;

	fileManifest.size = parseInt(fileManifest.size, 10);
	var bytesDownloaded = 0;

	var availableServers;
	var servers = [];
	var serversInUse = [];
	var currentServerIdx = 0;
	var downloadBuffer;
	var outputFd;
	var killed = false;
	var outputEmitter = new EventEmitter();

	this.getContentServers((err, contentServers) => {
		if (err) {
			callback(err);
			return;
		}

		// Choose some content servers
		availableServers = contentServers;
		for (var i = 0; i < numWorkers; i++) {
			assignServer(i);
			serversInUse.push(false);
		}

		if (outputFilePath) {
			FS.open(outputFilePath, "w", function(err, fd) {
				if (err) {
					callback(err);
					return;
				}

				outputFd = fd;
				FS.truncate(outputFd, parseInt(fileManifest.size, 10), function(err) {
					if (err) {
						FS.closeSync(outputFd);
						callback(err);
						return;
					}

					beginDownload();
				});
			});
		} else {
			downloadBuffer = new Buffer(parseInt(fileManifest.size, 10));
			beginDownload();
		}
	});

	return outputEmitter;

	function beginDownload() {
		var queue = require('async').queue(function dlChunk(chunk, cb) {
			var serverIdx;

			while (true) {
				// Find the next available download slot
				if (serversInUse[currentServerIdx]) {
					incrementCurrentServerIdx();
				} else {
					serverIdx = currentServerIdx;
					serversInUse[serverIdx] = true;
					break;
				}
			}

			this.downloadChunk(appID, depotID, chunk.sha, servers[serverIdx], (err, data) => {
				serversInUse[serverIdx] = false;

				if (killed) {
					return;
				}

				if (err) {
					// Error downloading chunk
					if ((chunk.retries && chunk.retries >= 5) || availableServers.length == 0) {
						// This chunk hasn't been retired the max times yet, and we have servers left.
						callback(err);
						queue.kill();
						killed = true;
					} else {
						chunk.retries = chunk.retries || 0;
						chunk.retries++;
						assignServer(serverIdx);
						dlChunk(chunk, cb);
					}

					return;
				}

				bytesDownloaded += data.length;
				outputEmitter.emit('progress', bytesDownloaded, fileManifest.size);

				// Chunk downloaded successfully
				if (outputFilePath) {
					FS.write(outputFd, data, 0, data.length, parseInt(chunk.offset, 10), function(err) {
						if (err) {
							callback(err);
							queue.kill();
							killed = true;
						} else {
							cb();
						}
					});
				} else {
					data.copy(downloadBuffer, parseInt(chunk.offset, 10));
					cb();
				}
			});
		}, numWorkers);

		fileManifest.chunks.forEach(function(chunk) {
			queue.push(JSON.parse(JSON.stringify(chunk)));
		});

		queue.drain = function() {
			// Verify hash
			var hash;
			if (outputFilePath) {
				FS.close(outputFd, function(err) {
					if (err) {
						callback(err);
						return;
					}

					// File closed. Now re-open it so we can hash it!
					hash = require('crypto').createHash('sha1');
					FS.createReadStream(outputFilePath).pipe(hash);
					hash.on('readable', function() {
						if (!hash.read) {
							return; // already done
						}

						hash = hash.read();
						if (hash.toString('hex') != fileManifest.sha_content) {
							callback(new Error("File checksum mismatch"));
						} else {
							callback(null);
						}
					});
				});
			} else {
				hash = require('crypto').createHash('sha1');
				hash.update(downloadBuffer);
				if (hash.digest('hex') != fileManifest.sha_content) {
					callback(new Error("File checksum mismatch"));
					return;
				}

				callback(null, downloadBuffer);
			}
		};
	}

	function assignServer(idx) {
		servers[idx] = availableServers.splice(Math.floor(Math.random() * availableServers.length), 1)[0];
	}

	function incrementCurrentServerIdx() {
		if (++currentServerIdx >= servers.length) {
			currentServerIdx = 0;
		}
	}
};

/**
 * Request decryption keys for a beta branch of an app from its beta password.
 * @param {int} appID
 * @param {string} password
 * @param {function} callback - First arg is Error|null, second is an object mapping branch names to their decryption keys
 */
SteamUser.prototype.getAppBetaDecryptionKeys = function(appID, password, callback) {
	this._send(SteamUser.EMsg.ClientCheckAppBetaPassword, {"app_id": appID, "betapassword": password}, function(body) {
		if (body.eresult != SteamUser.EResult.OK) {
			callback(Helpers.eresultError(body.eresult));
			return;
		}

		var branches = {};
		(body.betapasswords || []).forEach(function(beta) {
			branches[beta.betaname] = new Buffer(beta.betapassword, 'hex');
		});

		callback(null, branches);
	});
};

// Handlers

SteamUser.prototype._handlers[SteamUser.EMsg.ClientServerList] = function(body) {
	// It appears that each message of this type is for one server type.
	var servers = {};

	body.servers.forEach(function(server) {
		servers[server.server_type] = servers[server.server_type] || [];
		servers[server.server_type].push(server);
	});

	for (var i in servers) {
		if (servers.hasOwnProperty(i)) {
			this.steamServers[i] = servers[i];
		}
	}

	if (!this.contentServersReady && this.steamServers[SteamUser.EServerType.CS]) {
		this.contentServersReady = true;
		this.emit('contentServersReady');
	}
};

// Private functions
function download(url, hostHeader, destinationFilename, callback) {
	if (typeof destinationFilename === 'function') {
		callback = destinationFilename;
		destinationFilename = null;
	}

	var options = require('url').parse(url);
	options.method = "GET";
	options.headers = {
		"Host": hostHeader,
		"Accept": "text/html,*/*;q=0.9",
		"Accept-Encoding": "gzip,identity,*;q=0",
		"Accept-Charset": "ISO-8859-1,utf-8,*;q=0.7",
		"User-Agent": "Valve/Steam HTTP Client 1.0"
	};

	var req = require('http').request(options, function(res) {
		if (res.statusCode != 200) {
			callback(new Error("HTTP error " + res.statusCode));
			return;
		}

		res.setEncoding('binary'); // apparently using null just doesn't work... thanks node
		var stream = res;

		if (res.headers['content-encoding'] && res.headers['content-encoding'] == 'gzip') {
			stream = require('zlib').createGunzip();
			stream.setEncoding('binary');
			res.pipe(stream);
		}

		var totalSizeBytes = parseInt(res.headers['content-length'] || 0, 10);
		var receivedBytes = 0;
		var dataBuffer = new Buffer(0);

		if (destinationFilename) {
			stream.pipe(require('fs').createWriteStream(destinationFilename));
		}

		stream.on('data', function(chunk) {
			if (typeof chunk === 'string') {
				chunk = new Buffer(chunk, 'binary');
			}

			receivedBytes += chunk.length;

			if (!destinationFilename) {
				dataBuffer = Buffer.concat([dataBuffer, chunk]);
			}

			callback(null, {"type": "progress", "receivedBytes": receivedBytes, "totalSizeBytes": totalSizeBytes});
		});

		stream.on('end', function() {
			callback(null, {"type": "complete", "data": dataBuffer});
		});
	});

	req.on('error', function(err) {
		callback(err);
	});

	req.end();
}

function unzip(data, callback) {
	// VZip or zip?
	if (data.readUInt16LE(0) == VZIP_HEADER) {
		// VZip
		data = ByteBuffer.wrap(data, ByteBuffer.LITTLE_ENDIAN);

		data.skip(2); // header
		if (String.fromCharCode(data.readByte()) != 'a') {
			callback(new Error("Expected VZip version 'a'"));
		}

		data.skip(4); // either a timestamp or a CRC; either way, forget it
		var properties = data.slice(data.offset, data.offset + 5).toBuffer();
		data.skip(5);

		var compressedData = data.slice(data.offset, data.limit - 10);
		data.skip(compressedData.remaining());

		var decompressedCrc = data.readUint32();
		var decompressedSize = data.readUint32();
		if (data.readUint16() != VZIP_FOOTER) {
			callback(new Error("Didn't see expected VZip footer"));
		}

		var uncompressedSizeBuffer = new Buffer(8);
		uncompressedSizeBuffer.writeUInt32LE(decompressedSize, 0);
		uncompressedSizeBuffer.writeUInt32LE(0, 4);

		LZMA.decompress(Buffer.concat([properties, uncompressedSizeBuffer, compressedData.toBuffer()]), function(result, err) {
			if (err) {
				callback(err);
				return;
			}

			result = new Buffer(result); // it's a byte array

			// Verify the result
			if (decompressedSize != result.length) {
				callback(new Error("Decompressed size was not valid"));
				return;
			}

			if (Crc32.unsigned(result) != decompressedCrc) {
				callback(new Error("CRC check failed on decompressed data"));
				return;
			}

			callback(null, result);
		});
	} else {
		try {
			callback(null, (new AdmZip(data)).readFile('z'));
		} catch (ex) {
			callback(ex);
		}
	}
}<|MERGE_RESOLUTION|>--- conflicted
+++ resolved
@@ -115,12 +115,7 @@
 		return;
 	}
 
-<<<<<<< HEAD
-	this._send(SteamUser.EMsg.ClientGetCDNAuthToken, {"app_id": depotID, "host_name": hostname}, (body) => {
-=======
-	var self = this;
-	this._send(SteamUser.EMsg.ClientGetCDNAuthToken, {"app_id": appID, "depot_id": depotID, "host_name": hostname}, function(body) {
->>>>>>> c5e5e535
+	this._send(SteamUser.EMsg.ClientGetCDNAuthToken, {"app_id": appID, "depot_id": depotID, "host_name": hostname}, (body) => {
 		if (body.eresult != SteamUser.EResult.OK) {
 			callback(Helpers.eresultError(body.eresult));
 			return;
@@ -191,11 +186,7 @@
 		var urlBase = "http://" + server.Host;
 		var vhost = server.vhost || server.Host;
 
-<<<<<<< HEAD
-		this.getCDNAuthToken(depotID, vhost, (err, token, expires) => {
-=======
-		self.getCDNAuthToken(appID, depotID, vhost, function(err, token, expires) {
->>>>>>> c5e5e535
+		this.getCDNAuthToken(appID, depotID, vhost, (err, token, expires) => {
 			if (err) {
 				callback(err);
 				return;
