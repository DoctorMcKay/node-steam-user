--- conflicted
+++ resolved
@@ -33,11 +33,7 @@
 
 	// pick a random one
 	var server = list[Math.floor(Math.random() * list.length)];
-<<<<<<< HEAD
 	download("http://" + StdLib.IPv4.intToString(server.server_ip) + ":" + server.server_port + "/serverlist/" + this.cellID + "/20/", "cs.steamcontent.com", (err, res) => {
-=======
-	download("http://" + Helpers.ipIntToString(server.server_ip) + ":" + server.server_port + "/serverlist/" + this.cellID + "/20/", "cs.steamcontent.com", (err, res) => {
->>>>>>> 5e604c87
 		if (err) {
 			callback(err);
 			return;
@@ -79,17 +75,12 @@
  */
 SteamUser.prototype.getDepotDecryptionKey = function(appID, depotID, callback) {
 	// Cached locally?
-<<<<<<< HEAD
-	this.storage.readFile("depot_key_" + appID + "_" + depotID + ".bin", (err, file) => {
-		if (file && Math.floor(Date.now() / 1000) - file.readUInt32LE(0) < (60 * 60 * 24 * 14)) {
-=======
 
 	appID = parseInt(appID, 10);
 	depotID = parseInt(depotID, 10);
 
 	this.storage.readFile("depot_key_" + appID + "_" + depotID + ".bin", (err, file) => {
 		if (file && file.length > 4 && Math.floor(Date.now() / 1000) - file.readUInt32LE(0) < (60 * 60 * 24 * 14)) {
->>>>>>> 5e604c87
 			callback(null, file.slice(4));
 			return;
 		}
@@ -108,11 +99,7 @@
 			var key = body.depot_encryption_key.toBuffer();
 			var file = Buffer.concat([new Buffer(4), key]);
 			file.writeUInt32LE(Math.floor(Date.now() / 1000), 0);
-<<<<<<< HEAD
-			this.storage.writeFile("depot_key_" + appID + "_" + depotID + ".bin", file, function() {
-=======
 			this.storage.writeFile("depot_key_" + appID + "_" + depotID + ".bin", file, () => {
->>>>>>> 5e604c87
 				callback(null, body.depot_encryption_key.toBuffer());
 			});
 		});
@@ -173,11 +160,7 @@
 			return;
 		}
 
-<<<<<<< HEAD
 		this.getDepotDecryptionKey(appID, depotID, (err, key) => {
-=======
-		this.getDepotDecryptionKey(appID, depotID, function(err, key) {
->>>>>>> 5e604c87
 			if (err) {
 				callback(err);
 				return;
@@ -354,22 +337,14 @@
 		}
 
 		if (outputFilePath) {
-<<<<<<< HEAD
-			FS.open(outputFilePath, "w", function(err, fd) {
-=======
-			fs.open(outputFilePath, "w", (err, fd) => {
->>>>>>> 5e604c87
+			FS.open(outputFilePath, "w", (err, fd) => {
 				if (err) {
 					callback(err);
 					return;
 				}
 
 				outputFd = fd;
-<<<<<<< HEAD
-				FS.truncate(outputFd, parseInt(fileManifest.size, 10), function(err) {
-=======
-				fs.truncate(outputFd, parseInt(fileManifest.size, 10), (err) => {
->>>>>>> 5e604c87
+				FS.truncate(outputFd, parseInt(fileManifest.size, 10), (err) => {
 					if (err) {
 						FS.closeSync(outputFd);
 						callback(err);
@@ -403,11 +378,7 @@
 				}
 			}
 
-<<<<<<< HEAD
 			this.downloadChunk(appID, depotID, chunk.sha, servers[serverIdx], (err, data) => {
-=======
-			self.downloadChunk(appID, depotID, chunk.sha, servers[serverIdx], (err, data) => {
->>>>>>> 5e604c87
 				serversInUse[serverIdx] = false;
 
 				if (killed) {
@@ -436,11 +407,7 @@
 
 				// Chunk downloaded successfully
 				if (outputFilePath) {
-<<<<<<< HEAD
-					FS.write(outputFd, data, 0, data.length, parseInt(chunk.offset, 10), function(err) {
-=======
-					fs.write(outputFd, data, 0, data.length, parseInt(chunk.offset, 10), (err) => {
->>>>>>> 5e604c87
+					FS.write(outputFd, data, 0, data.length, parseInt(chunk.offset, 10), (err) => {
 						if (err) {
 							callback(err);
 							queue.kill();
@@ -464,11 +431,7 @@
 			// Verify hash
 			var hash;
 			if (outputFilePath) {
-<<<<<<< HEAD
-				FS.close(outputFd, function(err) {
-=======
-				fs.close(outputFd, (err) => {
->>>>>>> 5e604c87
+				FS.close(outputFd, (err) => {
 					if (err) {
 						callback(err);
 						return;
@@ -476,13 +439,8 @@
 
 					// File closed. Now re-open it so we can hash it!
 					hash = require('crypto').createHash('sha1');
-<<<<<<< HEAD
 					FS.createReadStream(outputFilePath).pipe(hash);
-					hash.on('readable', function() {
-=======
-					fs.createReadStream(outputFilePath).pipe(hash);
 					hash.on('readable', () => {
->>>>>>> 5e604c87
 						if (!hash.read) {
 							return; // already done
 						}
